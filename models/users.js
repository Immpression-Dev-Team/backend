import mongoose from 'mongoose';

const { Schema } = mongoose;

const UserSchema = new Schema(
  {
    email: {
      type: String,
      unique: true,
      required: [true, 'Email is required'],
      match: [
        /^\w+(\.\w+)*@\w+([\-]?\w+)*(\.\w{2,3})+$/,
        'Invalid email address',
      ],
    },
    name: {
      type: String,
      required: false,
      minLength: [4, 'Name should be at least 4 characters'],
      maxLength: [30, 'Name should be less than 30 characters'],
    },
    password: {
      type: String,
      required: false,
      select: false,
      minLength: [8, 'Password should be at least 8 characters'], // Align with route
    },
    passwordChangedAt: {
      type: Date,
      default: null,
    },
    profilePictureLink: {
      type: String,
      default:
        'https://res.cloudinary.com/dttomxwev/image/upload/v1731113780/quisplf7viuudtptaund',
    },
    bio: {
      type: String,
      maxLength: [500, 'Bio should be less than 500 characters'],
      default: null,
    },
    artistType: {
      type: String,
      maxLength: [50, 'Artist type should be less than 50 characters'],
      default: null,
    },
    views: {
      type: Number,
      default: 0,
    },
    accountType: {
      type: String,
      enum: {
        values: ['artist', 'art-lover'],
        message:
          '{VALUE} is not a valid account type. Choose either "artist" or "art-lover".',
      },
      default: null,
    },
    artCategories: {
      type: [String],
      default: [],
    },
    isGoogleUser: {
      type: Boolean,
      default: false,
    },
    isVerified: {
      type: Boolean,
      default: false,
    },
<<<<<<< HEAD
    images: [
      {
        type: mongoose.Schema.Types.ObjectId,
        ref: 'Image',
      },
    ],
=======
    stripeAccountId: {
      type: String,
      default: null,
    },
    stripeOnboardingCompleted: {
      type: Boolean,
      default: false,
    },
    stripeOnboardingCompletedAt: {
      type: Date,
      default: null,
    },
>>>>>>> 6d0e2b03
    likedImages: [
      {
        type: mongoose.Schema.Types.ObjectId,
        ref: 'Image',
      },
    ],
    resetPasswordToken: {
      type: String,
      select: false,
    },
    resetPasswordExpires: {
      type: Date,
      select: false,
    },
  },
  {
    timestamps: true,
    versionKey: '__v',
  }
);

UserSchema.methods.incrementViews = async function () {
  this.views = this.views + 1;
  await this.save();
};

const UserModel = mongoose.models.User || mongoose.model('User', UserSchema);

async function incrementUserViews(userId) {
  const user = await UserModel.findById(userId);
  if (user) {
    await user.incrementViews();
  }
}

export default UserModel;<|MERGE_RESOLUTION|>--- conflicted
+++ resolved
@@ -69,14 +69,6 @@
       type: Boolean,
       default: false,
     },
-<<<<<<< HEAD
-    images: [
-      {
-        type: mongoose.Schema.Types.ObjectId,
-        ref: 'Image',
-      },
-    ],
-=======
     stripeAccountId: {
       type: String,
       default: null,
@@ -89,7 +81,12 @@
       type: Date,
       default: null,
     },
->>>>>>> 6d0e2b03
+    images: [
+      {
+        type: mongoose.Schema.Types.ObjectId,
+        ref: 'Image',
+      },
+    ],
     likedImages: [
       {
         type: mongoose.Schema.Types.ObjectId,
