--- conflicted
+++ resolved
@@ -90,8 +90,8 @@
 
     if (!existingUser) {
       const hashedPassword = await bcrypt.hash(password, saltRounds);
-      await UserModel.create({ 
-        email, 
+      await UserModel.create({
+        email,
         password: hashedPassword,
         isGoogleUser: false, // Explicitly set to false for email/password users
       });
@@ -279,7 +279,12 @@
 router.get('/get-profile', isUserAuthorized, async (request, response) => {
   try {
     const userId = request.user._id;
-    const user = await UserModel.findById(userId, ['name', 'email', 'views', 'isGoogleUser']); // Add isGoogleUser
+    const user = await UserModel.findById(userId, [
+      'name',
+      'email',
+      'views',
+      'isGoogleUser',
+    ]); // Add isGoogleUser
 
     if (!user) {
       return response.status(404).json({
@@ -828,14 +833,15 @@
         });
       }
 
-<<<<<<< HEAD
-      if (user.isGoogleUser) {
-        return res.status(400).json({
-          success: false,
-          error:
+      const trimmedNewPassword = newPassword.trim(); // Trim whitespace
+
+//      if (user.isGoogleUser) {
+//        return res.status(400).json({
+//          success: false,
+//          error:
             'Google login users cannot update passwords this way. Please use Google login or reset your password.',
-        });
-      }
+//        });
+//      }
 
       if (!user.password) {
         return res.status(400).json({
@@ -844,23 +850,6 @@
             'No existing password found. This account may use Google login.',
         });
       }
-=======
-      const trimmedNewPassword = newPassword.trim(); // Trim whitespace
-
-//      if (user.isGoogleUser) {
-//        return res.status(400).json({
-//          success: false,
-//          error: 'Google login users cannot update passwords this way. Please use Google login or reset your password.',
-//        });
-//      }
-
-//      if (!user.password) {
-//        return res.status(400).json({
-//          success: false,
-//          error: 'No existing password found. This account may use Google login.',
-//        });
-//      }
->>>>>>> 5fd48660
 
       // Log the values for debugging
       console.log('Current password provided:', currentPassword);
